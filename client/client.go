--- conflicted
+++ resolved
@@ -265,26 +265,6 @@
 		return t, err
 	}
 
-<<<<<<< HEAD
-	if err != nil {
-		str = strings.Replace(str, "+0000 (UTC)", "UTC", 1)
-		str = strings.Replace(str, "00 (UTC)", "00", 1)
-		t, err = time.Parse(time.RFC1123, str)
-		if err != nil {
-			t, err = time.Parse(time.RFC1123Z, str)
-		}
-=======
-	t, err = time.Parse(time.RFC1123Z, str)
-	if err == nil {
-		return t, err
-	}
-
-	t, err = time.Parse(SHORT_RFC1123, str)
-	if err == nil {
-		return t, err
->>>>>>> 35034e0f
-	}
-
 	t, err = time.Parse(SHORT_RFC1123Z, str)
 	if err == nil {
 		return t, err
@@ -292,7 +272,6 @@
 
 	str = strings.Replace(str, "+0000 (UTC)", "UTC", 1)
 	str = strings.Replace(str, "00 (UTC)", "00", 1)
-	t, err = time.Parse(time.RFC1123, str)
 	if err == nil {
 		return t, err
 	}
