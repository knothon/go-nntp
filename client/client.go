// Package nntpclient provides an NNTP Client.
package nntpclient

import (
	"crypto/tls"
	"encoding/hex"
	"errors"
	"io"
	"net/textproto"
	"strconv"
	"strings"

	"fmt"
	"time"

	"github.com/chrisfarms/yenc"
	"github.com/knothon/go-nntp"
	"github.com/araddon/dateparse"
)

type OverHeader byte

const (
	OverHeaderSubject    = OverHeader('s')
	OverHeaderFrm        = OverHeader('f')
	OverHeaderXRefFull   = OverHeader('x')
	OverHeaderDate       = OverHeader('d')
	OverHeaderMsgId      = OverHeader('m')
	OverHeaderReferences = OverHeader('r')
	OverHeaderBytes      = OverHeader('b')
	OverHeaderLines      = OverHeader('l')
)

// Client is an NNTP client.
type Client struct {
	conn               *textproto.Conn
	overViewFormat     []OverHeader
	capabilities       []string
	loadedCapabilities bool
	Banner             string
	compress           bool
}

// New connects a client to an NNTP server.
func New(net, addr string) (*Client, error) {
	conn, err := textproto.Dial(net, addr)
	if err != nil {
		return nil, err
	}

	return connect(conn)
}

// New connects a client to an NNTP server using tls
func NewSsl(net string, add string, tlsConfig *tls.Config) (*Client, error) {
	conn, err := tls.Dial(net, add, tlsConfig)
	if err != nil {
		return nil, err
	}
	return NewConn(conn)
}

// NewConn wraps an existing connection, for example one opened with tls.Dial
func NewConn(conn io.ReadWriteCloser) (*Client, error) {
	return connect(textproto.NewConn(conn))
}

func connect(conn *textproto.Conn) (*Client, error) {
	_, msg, err := conn.ReadCodeLine(200)
	if err != nil {
		return nil, err
	}

	return &Client{
		conn:   conn,
		Banner: msg,
	}, nil
}

func (c *Client) Capabilities() ([]string, error) {
	if !c.loadedCapabilities {
		_, _, err := c.Command("CAPABILITIES", 101)
		if err != nil {
			return nil, err
		}
		lines, err := c.conn.ReadDotLines()
		if err != nil {
			return nil, err
		}
		c.capabilities = lines
	}

	return c.capabilities, nil
}

// Close this client.
func (c *Client) Close() error {
	return c.conn.Close()
}

// Authenticate against an NNTP server using authinfo user/pass
func (c *Client) Authenticate(user, pass string) (msg string, err error) {
	err = c.conn.PrintfLine("authinfo user %s", user)
	if err != nil {
		return
	}
	_, _, err = c.conn.ReadCodeLine(381)
	if err != nil {
		return
	}

	err = c.conn.PrintfLine("authinfo pass %s", pass)
	if err != nil {
		return
	}
	_, msg, err = c.conn.ReadCodeLine(281)
	return
}

func parsePosting(p string) nntp.PostingStatus {
	switch p {
	case "y":
		return nntp.PostingPermitted
	case "m":
		return nntp.PostingModerated
	}
	return nntp.PostingNotPermitted
}

// List groups
func (c *Client) List(sub string) (rv []nntp.Group, err error) {
	_, _, err = c.Command("LIST "+sub, 215)
	if err != nil {
		return
	}
	var groupLines []string
	groupLines, err = c.conn.ReadDotLines()
	if err != nil {
		return
	}
	rv = make([]nntp.Group, 0, len(groupLines))
	for _, l := range groupLines {
		parts := strings.Split(l, " ")
		high, errh := strconv.ParseInt(parts[1], 10, 64)
		low, errl := strconv.ParseInt(parts[2], 10, 64)
		if errh == nil && errl == nil {
			rv = append(rv, nntp.Group{
				Name:    parts[0],
				High:    high,
				Low:     low,
				Posting: parsePosting(parts[3]),
			})
		}
	}
	return
}

// Group selects a group.
func (c *Client) Group(name string) (rv nntp.Group, err error) {
	var msg string
	_, msg, err = c.Command("GROUP "+name, 211)
	if err != nil {
		return
	}
	// count first last name
	parts := strings.Split(msg, " ")
	if len(parts) != 4 {
		err = errors.New("Don't know how to parse result: " + msg)
	}
	rv.Count, err = strconv.ParseInt(parts[0], 10, 64)
	if err != nil {
		return
	}
	rv.Low, err = strconv.ParseInt(parts[1], 10, 64)
	if err != nil {
		return
	}
	rv.High, err = strconv.ParseInt(parts[2], 10, 64)
	if err != nil {
		return
	}
	rv.Name = parts[3]

	return
}

// Article grabs an article
func (c *Client) Article(specifier string) (int64, string, io.Reader, error) {
	err := c.conn.PrintfLine("ARTICLE %s", specifier)
	if err != nil {
		return 0, "", nil, err
	}
	return c.articleish(220)
}

// Head gets the headers for an article
func (c *Client) Head(specifier string) (int64, string, io.Reader, error) {
	err := c.conn.PrintfLine("HEAD %s", specifier)
	if err != nil {
		return 0, "", nil, err
	}
	return c.articleish(221)
}

// Body gets the body of an article
func (c *Client) Body(specifier string) (int64, string, io.Reader, error) {
	err := c.conn.PrintfLine("BODY %s", specifier)
	if err != nil {
		return 0, "", nil, err
	}
	return c.articleish(222)
}

func (c *Client) overviewFmt() (res []OverHeader, err error) {
	_, _, err = c.Command("LIST OVERVIEW.FMT", 215)
	if err != nil {
		return
	}
	lines, err := c.conn.ReadDotLines()
	if err != nil {
		return
	}
	res = make([]OverHeader, 0)
	for _, line := range lines {
		switch line {
		case "Subject:":
			res = append(res, OverHeaderSubject)
			break
		case "From:":
			res = append(res, OverHeaderFrm)
			break
		case "Date:":
			res = append(res, OverHeaderDate)
			break
		case "Message-ID:":
			res = append(res, OverHeaderMsgId)
			break
		case "References:":
			res = append(res, OverHeaderReferences)
			break
		case ":bytes":
		case "Bytes":
			res = append(res, OverHeaderBytes)
			break
		case ":lines":
		case "Lines":
			res = append(res, OverHeaderLines)
			break
		case "Xref:full":
			res = append(res, OverHeaderXRefFull)
			break
		}
	}
	err = nil
	return
}

const (
	SHORT_RFC1123  = "Mon, 02 Jan 06 15:04:05 MST"
	SHORT_RFC1123Z = "Mon, 02 Jan 06 15:04:05 -0700" // RFC1123 with numeric zone
)

func parseDate(str string) (time.Time, error) {
<<<<<<< HEAD
	t, err := time.Parse(time.RFC1123, str)
	if err == nil {
		return t, err
	}

	t, err = time.Parse(SHORT_RFC1123Z, str)
	if err == nil {
		return t, err
	}

	str = strings.Replace(str, "+0000 (UTC)", "UTC", 1)
	str = strings.Replace(str, "00 (UTC)", "00", 1)
	if err == nil {
		return t, err
	}

	t, err = time.Parse(time.RFC1123Z, str)
	if err == nil {
		return t, err
	}

	t, err = time.Parse(SHORT_RFC1123, str)
	if err == nil {
		return t, err
	}

	t, err = time.Parse(SHORT_RFC1123Z, str)
	return t, err
=======
	return dateparse.ParseAny(str)
>>>>>>> 3b818498
}

type setter = func(*nntp.ArticleOverview, string) error

var infoSetters = map[OverHeader]setter{
	OverHeaderSubject: func(overview *nntp.ArticleOverview, s string) error {
		overview.Subject = s
		return nil
	},
	OverHeaderFrm: func(overview *nntp.ArticleOverview, s string) error {
		overview.From = s
		return nil
	},
	OverHeaderDate: func(overview *nntp.ArticleOverview, s string) error {
		date, err := parseDate(s)
		if err != nil {
			return err
		}
		overview.Date = date
		return nil
	},
	OverHeaderMsgId: func(overview *nntp.ArticleOverview, s string) error {
		overview.MessageId = s
		return nil
	},
	OverHeaderReferences: func(overview *nntp.ArticleOverview, s string) error {
		overview.References = s
		return nil
	},
	OverHeaderLines: func(overview *nntp.ArticleOverview, s string) error {
		lines, err := strconv.ParseUint(s, 10, 32)
		if err != nil {
			return err
		}
		overview.Lines = uint32(lines)
		return nil
	},
	OverHeaderXRefFull: func(overview *nntp.ArticleOverview, s string) error {
		overview.XRef = s
		return nil
	},
	OverHeaderBytes: func(overview *nntp.ArticleOverview, s string) error {
		bytes, err := strconv.ParseUint(s, 10, 32)
		if err != nil {
			return err
		}
		overview.Bytes = uint32(bytes)
		return nil
	},
}

func parseArticleOverview(line string, format []OverHeader) (*nntp.ArticleOverview, error) {
	items := strings.Split(line, "\t")
	res := &nntp.ArticleOverview{}
	id, err := strconv.ParseUint(items[0], 10, 64)
	if err != nil {
		return nil, err
	}
	res.Id = id
	for i := 1; i < len(items) && i-1 < len(format); i++ {
		setter, ok := infoSetters[format[i-1]]
		if ok {
			err := setter(res, items[i])
			if err != nil {
				return nil, err
			}
		}
	}
	return res, nil
}

func (c *Client) Over(start int64, end int64) ([]*nntp.ArticleOverview, error) {

	if len(c.overViewFormat) == 0 {
		fmt, err := c.overviewFmt()
		if err != nil {
			return nil, err
		}
		c.overViewFormat = fmt
	}
	cmd := fmt.Sprintf("OVER %v-%v", start, end)
	_, _, err := c.Command(cmd, 224)
	if err != nil {
		return nil, err
	}

	var v []*nntp.ArticleOverview
	for {
		var line string
		line, err = c.conn.ReadLine()
		if err != nil {
			if err == io.EOF {
				err = io.ErrUnexpectedEOF
			}
			break
		}

		// Dot by itself marks end; otherwise cut one dot.
		if len(line) > 0 && line[0] == '.' {
			if len(line) == 1 {
				break
			}
			line = line[1:]
		}
		art, err := parseArticleOverview(line, c.overViewFormat)
		if err != nil {
			return nil, err
		}

		v = append(v, art)
	}
	return v, nil
}

func (c *Client) EnableCompression() error {
	_, _, err := c.Command("XFEATURE COMPRESS GZIP", 290)

	if err != nil {
		return err
	}

	c.compress = true
	return nil
}

func (c *Client) readDotLines(f func(line string) error) error {
	if c.compress {
		reader, err := getCompressedReader(c.conn)

		if err != nil {
			return err
		}
		for {
			line, err := reader.ReadString(byte(0x0A))

			if err == io.EOF {
				return nil
			}
			if err != nil {
				return err
			}

			line = strings.TrimSpace(string(line))
			err = f(line)
			if err != nil {
				return err
			}
		}
	} else {
		for {
			var line string
			line, err := c.conn.ReadLine()
			if err != nil {
				if err == io.EOF {
					return io.ErrUnexpectedEOF
				}
				return err
			}

			// Dot by itself marks end; otherwise cut one dot.
			if len(line) > 0 && line[0] == '.' {
				if len(line) == 1 {
					break
				}
				line = line[1:]
			}

			err = f(line)

			if err != nil {
				return err
			}
		}
	}
	return nil
}

func (c *Client) XOver(start int64, end int64) ([]*nntp.ArticleOverview, error) {

	if len(c.overViewFormat) == 0 {
		fmt, err := c.overviewFmt()
		if err != nil {
			return nil, err
		}
		c.overViewFormat = fmt
	}
	cmd := fmt.Sprintf("XOVER %v-%v", start, end)
	_, _, err := c.Command(cmd, 224)
	if err != nil {
		return nil, err
	}

	var v []*nntp.ArticleOverview

	err = c.readDotLines(func(line string) error {
		art, err := parseArticleOverview(line, c.overViewFormat)
		if err != nil {
			return err
		}

		v = append(v, art)

		return nil
	})

	if err != nil {
		return nil, err
	}

	return v, nil
}

func (c *Client) Xzver(start int64, end int64) ([]*nntp.ArticleOverview, error) {
	if len(c.overViewFormat) == 0 {
		fmt, err := c.overviewFmt()
		if err != nil {
			return nil, err
		}
		c.overViewFormat = fmt
	}
	cmd := fmt.Sprintf("XZVER %v-%v", start, end)
	_, _, err := c.Command(cmd, 224)
	if err != nil {
		return nil, err
	}

	part, err := yenc.Decode(c.conn.R)
	if err != nil {
		return nil, err
	}

	fmt.Println(hex.Dump(part.Body))

	return nil, err
}

func (c *Client) articleish(expected int) (int64, string, io.Reader, error) {
	_, msg, err := c.conn.ReadCodeLine(expected)
	if err != nil {
		return 0, "", nil, err
	}
	parts := strings.SplitN(msg, " ", 2)
	n, err := strconv.ParseInt(parts[0], 10, 64)
	if err != nil {
		return 0, "", nil, err
	}
	return n, parts[1], c.conn.DotReader(), nil
}

// Post a new article
//
// The reader should contain the entire article, headers and body in
// RFC822ish format.
func (c *Client) Post(r io.Reader) error {
	err := c.conn.PrintfLine("POST")
	if err != nil {
		return err
	}
	_, _, err = c.conn.ReadCodeLine(340)
	if err != nil {
		return err
	}
	w := c.conn.DotWriter()
	_, err = io.Copy(w, r)
	if err != nil {
		// This seems really bad
		return err
	}
	w.Close()
	_, _, err = c.conn.ReadCodeLine(240)
	return err
}

// Command sends a low-level command and get a response.
//
// This will return an error if the code doesn't match the expectCode
// prefix.  For example, if you specify "200", the response code MUST
// be 200 or you'll get an error.  If you specify "2", any code from
// 200 (inclusive) to 300 (exclusive) will be success.  An expectCode
// of -1 disables this behavior.
func (c *Client) Command(cmd string, expectCode int) (int, string, error) {
	err := c.conn.PrintfLine(cmd)
	if err != nil {
		return 0, "", err
	}
	return c.conn.ReadCodeLine(expectCode)
}<|MERGE_RESOLUTION|>--- conflicted
+++ resolved
@@ -13,9 +13,9 @@
 	"fmt"
 	"time"
 
+	"github.com/araddon/dateparse"
 	"github.com/chrisfarms/yenc"
 	"github.com/knothon/go-nntp"
-	"github.com/araddon/dateparse"
 )
 
 type OverHeader byte
@@ -261,38 +261,7 @@
 )
 
 func parseDate(str string) (time.Time, error) {
-<<<<<<< HEAD
-	t, err := time.Parse(time.RFC1123, str)
-	if err == nil {
-		return t, err
-	}
-
-	t, err = time.Parse(SHORT_RFC1123Z, str)
-	if err == nil {
-		return t, err
-	}
-
-	str = strings.Replace(str, "+0000 (UTC)", "UTC", 1)
-	str = strings.Replace(str, "00 (UTC)", "00", 1)
-	if err == nil {
-		return t, err
-	}
-
-	t, err = time.Parse(time.RFC1123Z, str)
-	if err == nil {
-		return t, err
-	}
-
-	t, err = time.Parse(SHORT_RFC1123, str)
-	if err == nil {
-		return t, err
-	}
-
-	t, err = time.Parse(SHORT_RFC1123Z, str)
-	return t, err
-=======
 	return dateparse.ParseAny(str)
->>>>>>> 3b818498
 }
 
 type setter = func(*nntp.ArticleOverview, string) error
